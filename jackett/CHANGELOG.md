--- conflicted
+++ resolved
@@ -1,14 +1,11 @@
 - Allow mounting local drives by label. Just pust the label instead of sda1 for example
 
-# 0.19.108 (31-10-2021)
-
-<<<<<<< HEAD
-=======
 ## 0.19.116 (02-11-2021)
+
 - Update to latest version from linuxserver/docker-jackett
 
 ## 0.19.108 (31-10-2021)
->>>>>>> ccaaccbe
+
 - Update to latest version from linuxserver/docker-jackett
 
 ## 0.19.96 (30-10-2021)

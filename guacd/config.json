--- conflicted
+++ resolved
@@ -29,11 +29,7 @@
   "slug": "guacd",
   "upstream": "1",
   "url": "https://github.com/alexbelgium/hassio-addons",
-<<<<<<< HEAD
   "version": "1-1",
-=======
-  "version": "1",
->>>>>>> 3ea6d9f1
   "video": true,
   "webui": "http://[HOST]:[PORT:4822]"
 }
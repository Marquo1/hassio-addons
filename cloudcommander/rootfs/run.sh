#!/usr/bin/env bashio

###########
# SCRIPTS #
###########

<<<<<<< HEAD
for SCRIPTS in "/00-banner.sh" "/92-local_mounts.sh" "/92-smb_mounts.sh"; do
  echo $SCRIPTS
=======
for SCRIPTS in "/00-banner.sh" "/92-local_mounts.sh" "/92-smb_mounts.sh"
do
  bashio::log.info $SCRIPTS
>>>>>>> 3dae74ff
  chown $(id -u):$(id -g) $SCRIPTS
  chmod a+x $SCRIPTS
  sed -i 's|/usr/bin/with-contenv bashio|/usr/bin/env bashio|g' $SCRIPTS
  /.$SCRIPTS &
  true # Prevents script crash on failure
done

#################
# NGINX SETTING #
#################

declare port
declare certfile
declare ingress_interface
declare ingress_port
declare keyfile

CLOUDCMD_PREFIX=$(bashio::addon.ingress_entry)
export CLOUDCMD_PREFIX

declare ADDON_PROTOCOL=http
if bashio::config.true 'ssl'; then
  ADDON_PROTOCOL=https
fi

port=$(bashio::addon.port 80)
ingress_port=$(bashio::addon.ingress_port)
ingress_interface=$(bashio::addon.ip_address)
sed -i "s|%%protocol%%|${ADDON_PROTOCOL}|g" /etc/nginx/servers/ingress.conf
sed -i "s|%%port%%|${ingress_port}|g" /etc/nginx/servers/ingress.conf
sed -i "s|%%interface%%|${ingress_interface}|g" /etc/nginx/servers/ingress.conf
sed -i "s|%%subpath%%|${CLOUDCMD_PREFIX}/|g" /etc/nginx/servers/ingress.conf
mkdir -p /var/log/nginx && touch /var/log/nginx/error.log

###############
# LAUNCH APPS #
###############

if bashio::config.has_value 'CUSTOM_OPTIONS'; then
  CUSTOMOPTIONS=" $(bashio::config 'CUSTOM_OPTIONS')"
else
  CUSTOMOPTIONS=""
fi

if bashio::config.has_value 'DROPBOX_TOKEN'; then
  DROPBOX_TOKEN="--dropbox --dropbox-token $(bashio::config 'DROPBOX_TOKEN')"
else
  DROPBOX_TOKEN=""
fi

bashio::log.info "Starting..."

./usr/src/app/bin/cloudcmd.mjs '"'$DROPBOX_TOKEN$CUSTOMOPTIONS'"' &
bashio::net.wait_for 8000 localhost 900 || true
bashio::log.info "Started !"
exec nginx<|MERGE_RESOLUTION|>--- conflicted
+++ resolved
@@ -4,19 +4,13 @@
 # SCRIPTS #
 ###########
 
-<<<<<<< HEAD
-for SCRIPTS in "/00-banner.sh" "/92-local_mounts.sh" "/92-smb_mounts.sh"; do
-  echo $SCRIPTS
-=======
 for SCRIPTS in "/00-banner.sh" "/92-local_mounts.sh" "/92-smb_mounts.sh"
 do
   bashio::log.info $SCRIPTS
->>>>>>> 3dae74ff
   chown $(id -u):$(id -g) $SCRIPTS
   chmod a+x $SCRIPTS
   sed -i 's|/usr/bin/with-contenv bashio|/usr/bin/env bashio|g' $SCRIPTS
-  /.$SCRIPTS &
-  true # Prevents script crash on failure
+  /.$SCRIPTS & true # Prevents script crash on failure
 done
 
 #################

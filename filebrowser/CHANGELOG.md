--- conflicted
+++ resolved
@@ -1,10 +1,8 @@
-<<<<<<< HEAD
 - Allow mounting local drives by label. Just pust the label instead of sda1 for example
-=======
 
 ## 2.18.0 (02-11-2021)
+
 - Update to latest version from hurlenko/filebrowser-docker
->>>>>>> ccaaccbe
 - Allow mounting of devices up to sdg2
 - Allow uploads >16mb
 - Allow local mount in protected mode

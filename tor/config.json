--- conflicted
+++ resolved
@@ -20,10 +20,7 @@
   },
   "slug": "tor",
   "url": "https://github.com/alexbelgium/hassio-addons",
-<<<<<<< HEAD
   "version": "5.0.1-1",
-=======
->>>>>>> aaf59dba
   "startup": "services",
   "options": {
     "socks": false,

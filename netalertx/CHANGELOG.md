--- conflicted
+++ resolved
@@ -1,12 +1,8 @@
 
 ## 25.3.1 (01-03-2025)
-<<<<<<< HEAD
+- Move to GitHub Container Registry (GHCR)
+- Update to latest version from jokob-sk/NetAlertX (changelog : https://github.com/jokob-sk/NetAlertX/releases)
 
-- Move to GitHub Container Registry (GHCR)
-
-=======
-- Update to latest version from jokob-sk/NetAlertX (changelog : https://github.com/jokob-sk/NetAlertX/releases)
->>>>>>> c5cceddd
 ## 25.2.8-3 (09-02-2025)
 - Minor bugs fixed
 ## 25.2.8-2 (09-02-2025)

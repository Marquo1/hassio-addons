--- conflicted
+++ resolved
@@ -1,12 +1,9 @@
-
-<<<<<<< HEAD
-## 1.4.11 (23-05-2023)
+## 1.4.13 (02-06-2023)
 - add configuration option to disable debug mode.
 - add local storage folder for external recipe files that should map in to tandoor 
-=======
+
 ## 1.4.12 (27-05-2023)
 - Update to latest version from TandoorRecipes/recipes
->>>>>>> cccc34f9
 
 ## 1.4.10 (19-05-2023)
 - Update to latest version from TandoorRecipes/recipes

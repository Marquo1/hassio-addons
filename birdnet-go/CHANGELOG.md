<<<<<<< HEAD
=======
## 0.5.5-4 (02-07-2024)
- Minor bugs fixed
## 0.5.5-3 (02-07-2024)
>>>>>>> 31580228
- New option : set the audio clip directory from addon options

## 0.5.5-2 (25-06-2024)
- Minor bugs fixed

## 0.5.5 (22-06-2024)
- Update to latest version from tphakala/birdnet-go (changelog : https://github.com/tphakala/birdnet-go/releases)
## 0.5.5 (20-06-2024)
- Minor bugs fixed
## 0.5.3-3 (07-06-2024)
- Minor bugs fixed
## 0.5.3-2 (07-06-2024)
- Minor bugs fixed
## 0.5.3 (26-05-2024)
- Minor bugs fixed
## 0.5.2 (04-05-2024)
- Minor bugs fixed
## 0.5.1-4 (23-04-2024)
- Feat : provide mariadb information in the startup log to allow its usage

## 0.5.1-3 (23-04-2024)
- Feat : Allow mounting of SMB and local drives to store the audio clips on an external drive

## 0.5.1 (22-04-2024)
- Initial build<|MERGE_RESOLUTION|>--- conflicted
+++ resolved
@@ -1,9 +1,4 @@
-<<<<<<< HEAD
-=======
-## 0.5.5-4 (02-07-2024)
-- Minor bugs fixed
 ## 0.5.5-3 (02-07-2024)
->>>>>>> 31580228
 - New option : set the audio clip directory from addon options
 
 ## 0.5.5-2 (25-06-2024)

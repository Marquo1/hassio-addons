--- conflicted
+++ resolved
@@ -37,14 +37,6 @@
   },
   "slug": "gitea",
   "url": "https://github.com/alexbelgium/hassio-addons/tree/master/gitea",
-<<<<<<< HEAD
-<<<<<<< Updated upstream
-  "version": "1.18.4",
-=======
   "version": "1.19.1",
->>>>>>> Stashed changes
-=======
-  "version": "1.19.0",
->>>>>>> 0c7ff0e3
   "webui": "[PROTO:ssl]://[HOST]:[PORT:3000]"
 }
--- conflicted
+++ resolved
@@ -1,8 +1,6 @@
-<<<<<<< HEAD
+
 ### 1.3-3 (25-08-2023)
 - Start up fixed
-=======
->>>>>>> 87415b83
 
 ### 1.3-2 (22-08-2023)
 - Minor bugs fixed

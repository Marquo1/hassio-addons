{
  "arch": [
    "aarch64",
    "amd64",
    "armv7"
  ],
  "codenotary": "alexandrep.github@gmail.com",
  "description": "scan, index and archive all your physical documents",
  "devices": [
    "/dev/sda",
    "/dev/sdb",
    "/dev/sdc",
    "/dev/sdd",
    "/dev/sde",
    "/dev/sdf",
    "/dev/sdg",
    "/dev/nvme",
    "/dev/nvme0n1p1",
    "/dev/nvme0n1p2",
    "/dev/mmcblk",
    "/dev/fuse",
    "/dev/sda1",
    "/dev/sdb1",
    "/dev/sdc1",
    "/dev/sdd1",
    "/dev/sde1",
    "/dev/sdf1",
    "/dev/sdg1",
    "/dev/sda2",
    "/dev/sdb2",
    "/dev/sdc2",
    "/dev/sdd2",
    "/dev/sde2",
    "/dev/sdf2",
    "/dev/sdg2",
    "/dev/sda3",
    "/dev/sdb3",
    "/dev/sda4",
    "/dev/sdb4",
    "/dev/nvme0",
    "/dev/nvme1",
    "/dev/nvme2"
  ],
  "environment": {
    "PAPERLESS_ADMIN_PASSWORD": "admin",
    "PAPERLESS_ADMIN_USER": "admin",
    "PGID": "0",
    "PUID": "0"
  },
  "homeassistant": "0.92.0b2",
  "image": "ghcr.io/alexbelgium/paperless_ng-{arch}",
  "init": false,
  "map": [
    "config:rw",
    "share:rw",
    "media:rw",
    "config:rw",
    "ssl"
  ],
  "name": "Paperless NGX",
  "options": {
    "CONFIG_LOCATION": "/config/addons_config/paperless_ng/config.yaml",
    "OCRLANG": "ENG FRA GER",
    "PAPERLESS_OCR_MODE": "skip",
    "PGID": 0,
    "PUID": 0,
    "certfile": "fullchain.pem",
    "keyfile": "privkey.pem",
    "ssl": true
  },
  "ports": {
    "8000/tcp": 8011,
    "8443/tcp": null
  },
  "ports_description": {
    "8000/tcp": "Http web interface",
    "8443/tcp": "Https web interface"
  },
  "privileged": [
    "SYS_ADMIN",
    "DAC_READ_SEARCH"
  ],
  "schema": {
    "CONFIG_LOCATION": "str",
    "OCRLANG": "str?",
    "PAPERLESS_OCR_MODE": "list(skip|redo|force|skip_noarchive)?",
    "PAPERLESS_URL": "str?",
    "PAPERLESS_DATA_DIR": "str?",
    "PAPERLESS_MEDIA_ROOT": "str?",
    "PAPERLESS_CONSUMPTION_DIR": "str?",
    "PGID": "int",
    "PUID": "int",
    "TZ": "str?",
    "certfile": "str",
    "cifspassword": "str?",
    "cifsusername": "str?",
    "database": "list(|sqlite|mariadb_addon)?",
    "keyfile": "str",
    "localdisks": "str?",
    "networkdisks": "str?",
    "ssl": "bool"
  },
  "services": [
    "mysql:want"
  ],
  "slug": "paperless_ng",
  "url": "https://github.com/alexbelgium/hassio-addons",
<<<<<<< HEAD
  "version": "1.12.2-1",
=======
  "version": "1.12.2",
>>>>>>> da78f4c1
  "webui": "http://[HOST]:[PORT:8000]"
}<|MERGE_RESOLUTION|>--- conflicted
+++ resolved
@@ -105,10 +105,8 @@
   ],
   "slug": "paperless_ng",
   "url": "https://github.com/alexbelgium/hassio-addons",
-<<<<<<< HEAD
+
   "version": "1.12.2-1",
-=======
-  "version": "1.12.2",
->>>>>>> da78f4c1
+
   "webui": "http://[HOST]:[PORT:8000]"
 }
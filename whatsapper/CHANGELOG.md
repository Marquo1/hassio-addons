--- conflicted
+++ resolved
@@ -1,10 +1,9 @@
-<<<<<<< HEAD
+
 ## 1.0.2 (04-08-2024)
 - Update to latest version from baldarn/whatsapper (changelog : https://github.com/baldarn/whatsapper/releases)
-=======
+
 ## 1.0.1-2 (05-08-2024)
 - Minor bugs fixed
->>>>>>> de35bcdc
 
 ## 1.0.1 (25-07-2024)
 - Update to latest version from baldarn/whatsapper (changelog : https://github.com/baldarn/whatsapper/releases)

--- conflicted
+++ resolved
@@ -5,7 +5,7 @@
     "armv7"
   ],
   "codenotary": "alexandrep.github@gmail.com",
-  "description": "web app providing a clean interface for browsing, reading and downloading eBooks using an existing Calibre database",
+  "description": "e-book manager",
   "devices": [
     "/dev/sda",
     "/dev/sdb",
@@ -54,7 +54,7 @@
     "config:rw",
     "ssl"
   ],
-  "name": "Calibre web",
+  "name": "calibre-web",
   "options": {
     "PGID": 0,
     "PUID": 0
@@ -81,12 +81,7 @@
     "networkdisks": "str?"
   },
   "slug": "calibre-web",
-<<<<<<< HEAD
-  "url": "https://github.com/alexbelgium/hassio-addons/tree/master/calibre_web",
-  "version": "v5.38",
-=======
   "url": "https://github.com/alexbelgium/hassio-addons/tree/master/calibre-web",
   "version": "ae5053e0",
->>>>>>> 4d370895
   "video": true
 }